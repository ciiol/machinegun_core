%%%
%%% Copyright 2017 RBKmoney
%%%
%%% Licensed under the Apache License, Version 2.0 (the "License");
%%% you may not use this file except in compliance with the License.
%%% You may obtain a copy of the License at
%%%
%%%     http://www.apache.org/licenses/LICENSE-2.0
%%%
%%% Unless required by applicable law or agreed to in writing, software
%%% distributed under the License is distributed on an "AS IS" BASIS,
%%% WITHOUT WARRANTIES OR CONDITIONS OF ANY KIND, either express or implied.
%%% See the License for the specific language governing permissions and
%%% limitations under the License.
%%%

-module(mg_core_events_modernizer).

-export_type([options/0]).
-export_type([machine_event/0]).
-export_type([modernized_event_body/0]).

-export([modernize_machine/5]).

%%

-type options() :: #{
    current_format_version := mg_core_events:format_version(),
    handler                := mg_core_utils:mod_opts(handler_opts())
}.

-type handler_opts()    :: term(). % handler specific
-type request_context() :: term(). % handler specific

-type machine_event() :: #{
    ns    => mg_core:ns(),
    id    => mg_core:id(),
    event => mg_core_events:event()
}.

-type modernized_event_body() :: mg_core_events:body().

-callback modernize_event(handler_opts(), request_context(), machine_event()) ->
    modernized_event_body().

%%

-type ref()           :: mg_core_events_machine:ref().
-type history_range() :: mg_core_events:history_range().

-spec modernize_machine(options(), mg_core_namespace:call_options(), request_context(), ref(), history_range()) ->
    ok.
modernize_machine(Options, EventsMachineOptions, ReqCtx, Ref, HRange) ->
    #{ns := NS, id := ID, history := History} =
        mg_core_events_machine:get_machine(EventsMachineOptions, Ref, HRange),
    OutdatedHistory = filter_outdated_history(Options, History),
    lists:foreach(
        fun (Event) ->
            ModernizedBody = call_handler(Options, ReqCtx, event_to_machine_event(NS, ID, Event)),
            case update_event(Event, ModernizedBody) of
                Event ->
                    ok;
                ModernizedEvent ->
                    store_event(EventsMachineOptions, ID, ModernizedEvent)
            end
        end,
        OutdatedHistory
    ).

-spec update_event(mg_core_events:event(), modernized_event_body()) ->
    mg_core_events:event().
update_event(Event = #{body := Body}, ModernizedBody) ->
    case Versions = {get_format_version(Body), get_format_version(ModernizedBody)} of
        {undefined, _} ->
            % _Любое_ обновлённое представление данных, не имевших версии, достойно лечь в базу.
            Event#{body := ModernizedBody};
        {VersionWas, Version} when is_integer(Version), Version > VersionWas ->
            % Обновлённое представление данных c более старшей версией достойно лечь в базу.
            Event#{body := ModernizedBody};
        {VersionWas, VersionWas} ->
            % Неизменное представление данных, проще пропустить. Отдельно обрабатываем подобный случай для
            % сценариев, когда модернизатор ещё не обновился и не знает, как обновить данные; в таком
            % случае ему пожалуй будет проще вернуть их в неизменном виде.
            Event;
        _ ->
            % Обновлённое представление проверсионированных данных c более младшей версией или даже без неё.
            % Это нарушение протокола, лучше вылететь с ошибкой?
            erlang:throw({logic, {invalid_modernized_version, Versions}})
    end.

-spec store_event(mg_core_namespace:call_options(), mg_core:id(), mg_core_events:event()) ->
    ok.
store_event(Options, ID, Event) ->
    mg_core_events_storage:store_event(Options, ID, Event).

-spec filter_outdated_history(options(), [mg_core_events:event()]) ->
    [mg_core_events:event()].
filter_outdated_history(Options, History) ->
    lists:filter(fun (Event) -> is_outdated_event(Options, Event) end, History).

-spec is_outdated_event(options(), mg_core_events:event()) ->
    boolean().
is_outdated_event(#{current_format_version := Current}, #{body := Body}) ->
    case get_format_version(Body) of
        undefined ->
            % Данные, не содержащие хоть какой-то версии данных, в любом случае _устаревшие_.
            true;
        Version ->
            Current > Version
    end.

-spec get_format_version(mg_core_events:content()) ->
    mg_core_events:format_version() | undefined.
get_format_version({Metadata, _}) ->
    maps:get(format_version, Metadata, undefined).

-spec event_to_machine_event(mg_core:ns(), mg_core:id(), mg_core_events:event()) ->
    machine_event().
event_to_machine_event(NS, ID, Event) ->
    #{ns => NS, id => ID, event => Event}.

-spec call_handler(options(), request_context(), machine_event()) ->
    modernized_event_body().
call_handler(#{handler := Handler}, ReqCtx, MachineEvent) ->
    % TODO обработка ошибок?
<<<<<<< HEAD
    mg_core_utils:apply_mod_opts(Handler, modernize_event, [ReqCtx, MachineEvent]).

%%
%% options manipulation
%%
%% TODO
%% На самом деле это кусок имплементации mg_core_events_machine, такого быть не должно. Возможно стоит
%% пересмотреть граф зависимостей, например выделить mg_core_events_storage в виде отдельного модуля.

-spec events_storage_options(mg_core_namespace:call_options()) ->
    mg_core_storage:options().
events_storage_options(Options) ->
    #{namespace := NS, pulse := Handler, processor := Processor} = Options,
    {mg_core_events_machine, #{events_storage := StorageOptions}} = Processor,
    {Mod, Options} = mg_core_utils:separate_mod_opts(StorageOptions, #{}),
    {Mod, Options#{name => {NS, mg_core_events_machine, events_storage}, pulse => Handler}}.
=======
    mg_core_utils:apply_mod_opts(Handler, modernize_event, [ReqCtx, MachineEvent]).
>>>>>>> 8da93c7a
<|MERGE_RESOLUTION|>--- conflicted
+++ resolved
@@ -50,9 +50,9 @@
 
 -spec modernize_machine(options(), mg_core_namespace:call_options(), request_context(), ref(), history_range()) ->
     ok.
-modernize_machine(Options, EventsMachineOptions, ReqCtx, Ref, HRange) ->
+modernize_machine(Options, NamespaceOptions, ReqCtx, Ref, HRange) ->
     #{ns := NS, id := ID, history := History} =
-        mg_core_events_machine:get_machine(EventsMachineOptions, Ref, HRange),
+        mg_core_events_machine:get_machine(NamespaceOptions, Ref, HRange),
     OutdatedHistory = filter_outdated_history(Options, History),
     lists:foreach(
         fun (Event) ->
@@ -61,7 +61,7 @@
                 Event ->
                     ok;
                 ModernizedEvent ->
-                    store_event(EventsMachineOptions, ID, ModernizedEvent)
+                    store_event(NamespaceOptions, ID, ModernizedEvent)
             end
         end,
         OutdatedHistory
@@ -90,8 +90,9 @@
 
 -spec store_event(mg_core_namespace:call_options(), mg_core:id(), mg_core_events:event()) ->
     ok.
-store_event(Options, ID, Event) ->
-    mg_core_events_storage:store_event(Options, ID, Event).
+store_event(NamespaceOptions, ID, Event) ->
+    EventsMachineOptions = get_events_machine_options(NamespaceOptions),
+    mg_core_events_storage:store_event(EventsMachineOptions, ID, Event).
 
 -spec filter_outdated_history(options(), [mg_core_events:event()]) ->
     [mg_core_events:event()].
@@ -123,23 +124,11 @@
     modernized_event_body().
 call_handler(#{handler := Handler}, ReqCtx, MachineEvent) ->
     % TODO обработка ошибок?
-<<<<<<< HEAD
     mg_core_utils:apply_mod_opts(Handler, modernize_event, [ReqCtx, MachineEvent]).
 
-%%
-%% options manipulation
-%%
-%% TODO
-%% На самом деле это кусок имплементации mg_core_events_machine, такого быть не должно. Возможно стоит
-%% пересмотреть граф зависимостей, например выделить mg_core_events_storage в виде отдельного модуля.
-
--spec events_storage_options(mg_core_namespace:call_options()) ->
-    mg_core_storage:options().
-events_storage_options(Options) ->
-    #{namespace := NS, pulse := Handler, processor := Processor} = Options,
-    {mg_core_events_machine, #{events_storage := StorageOptions}} = Processor,
-    {Mod, Options} = mg_core_utils:separate_mod_opts(StorageOptions, #{}),
-    {Mod, Options#{name => {NS, mg_core_events_machine, events_storage}, pulse => Handler}}.
-=======
-    mg_core_utils:apply_mod_opts(Handler, modernize_event, [ReqCtx, MachineEvent]).
->>>>>>> 8da93c7a
+-spec get_events_machine_options(mg_core_namespace:call_options()) ->
+    mg_core_events_machine:call_options().
+get_events_machine_options(NamespaceOptions) ->
+    #{processor := Processor} = NamespaceOptions,
+    {mg_core_events_machine, EventsMachineOptions} = Processor,
+    EventsMachineOptions.