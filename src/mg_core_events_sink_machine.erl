--- conflicted
+++ resolved
@@ -102,7 +102,6 @@
 start_link(Options) ->
     mg_core_namespace:start_link(namespace_options(Options)).
 
-<<<<<<< HEAD
 -spec add_events(Options, SourceNS, SourceMachineID, Events, ReqCtx, Deadline) -> ok when
     Options :: call_options(),
     SourceNS :: mg_core:ns(),
@@ -110,14 +109,6 @@
     Events :: [mg_core_events:event()],
     ReqCtx :: mg_core:request_context(),
     Deadline :: mg_core_deadline:deadline().
-=======
--spec add_events(options(), mg_core:ns(), mg_core:id(), [mg_core_events:event()], ReqCtx, Deadline) ->
-    ok
-when
-    ReqCtx :: mg_core:request_context(),
-    Deadline :: mg_core_deadline:deadline()
-.
->>>>>>> 8da93c7a
 add_events(#{machine_id := EventSinkID} = Options, SourceNS, SourceMachineID, Events, ReqCtx, Deadline) ->
     ok = mg_core_namespace:call_with_lazy_start(
             namespace_options(Options),
