#!/usr/bin/env escript
%%%
%%% Copyright 2017 RBKmoney
%%%
%%% Licensed under the Apache License, Version 2.0 (the "License");
%%% you may not use this file except in compliance with the License.
%%% You may obtain a copy of the License at
%%%
%%%     http://www.apache.org/licenses/LICENSE-2.0
%%%
%%% Unless required by applicable law or agreed to in writing, software
%%% distributed under the License is distributed on an "AS IS" BASIS,
%%% WITHOUT WARRANTIES OR CONDITIONS OF ANY KIND, either express or implied.
%%% See the License for the specific language governing permissions and
%%% limitations under the License.
%%%


-define(C, mg_woody_api_configurator).

%%
%% main
%%
main([YamlConfigFilename, ConfigsPath]) ->
    YamlConfig = ?C:parse_yaml_config(YamlConfigFilename),
    ERLInetrcFilename = filename:join(ConfigsPath, "erl_inetrc"),
    ?C:write_files([
        {filename:join(ConfigsPath, "sys.config"), ?C:print_sys_config(sys_config(YamlConfig                   ))},
        {filename:join(ConfigsPath, "vm.args"   ), ?C:print_vm_args   (vm_args   (YamlConfig, ERLInetrcFilename))},
        {ERLInetrcFilename                       , ?C:print_erl_inetrc(erl_inetrc(YamlConfig                   ))}
    ]).

%%
%% sys.config
%%
sys_config(YamlConfig) ->
    [
<<<<<<< HEAD
        {os_mon      , os_mon      (YamlConfig)},
        {lager       , lager       (YamlConfig)},
        {consuela    , consuela    (YamlConfig)},
        {how_are_you , how_are_you (YamlConfig)},
        {snowflake   , snowflake   (YamlConfig)},
        {brod        , brod        (YamlConfig)},
        {mg_woody_api, mg_woody_api(YamlConfig)}
=======
        {os_mon        , os_mon      (YamlConfig)},
        {kernel, [
            {log_level , log_level   (YamlConfig)},
            {logger    , logger      (YamlConfig)}
        ]},
        {how_are_you   , how_are_you (YamlConfig)},
        {snowflake     , snowflake   (YamlConfig)},
        {brod          , brod        (YamlConfig)},
        {mg_woody_api  , mg_woody_api(YamlConfig)}
>>>>>>> d9710dd7
    ].

os_mon(_YamlConfig) ->
    [
        % for better compatibility with busybox coreutils
        {disksup_posix_only, true}
    ].

log_level(YamlConfig) ->
    ?C:log_level(?C:conf([logging, level], YamlConfig, "info")).

logger(YamlConfig) ->
    Root = ?C:filename(?C:conf([logging, root], YamlConfig, "/var/log/machinegun")),
    LogfileName = ?C:filename (?C:conf([logging, json_log], YamlConfig, "log.json")),
    FullLogname = filename:join(Root, LogfileName),
    [
        {handler, default, logger_std_h, #{
            level => debug,
            config => #{
                type => file,
                file => FullLogname,
                sync_mode_qlen => ?C:conf([logging, sync_mode_qlen], YamlConfig, 20)
            },
            formatter => {logger_logstash_formatter, #{}}
        }}
    ].

consuela(YamlConfig) ->
    lists:append(
        conf_with([consuela, registry], YamlConfig, fun (RegConfig) -> [
            {registry, #{
                nodename  => ?C:conf([nodename], RegConfig, ?C:hostname()),
                namespace => ?C:utf_bin(?C:conf([namespace], RegConfig, "mg")),
                consul    => consul_client(mg_consuela_registry, YamlConfig),
                shutdown  => ?C:time_interval(?C:conf([shutdown_timeout], RegConfig, "5s"), 'ms'),
                keeper    => #{
                    pulse => mg_consuela_pulse_adapter:pulse(session_keeper, mg_woody_api_pulse)
                },
                reaper    => #{
                    pulse => mg_consuela_pulse_adapter:pulse(zombie_reaper, mg_woody_api_pulse)
                },
                registry  => #{
                    pulse => mg_consuela_pulse_adapter:pulse(registry_server, mg_woody_api_pulse)
                }
            }}
        ] end),
        conf_with([consuela, discovery], YamlConfig, [], fun (DiscoveryConfig) -> [
            {discovery, #{
                name      => service_name(YamlConfig),
                tags      => [?C:utf_bin(T) || T <- ?C:conf([tags], DiscoveryConfig, [])],
                consul    => consul_client(mg_consuela_discovery, YamlConfig),
                opts      => #{
                    interval => #{
                        init => ?C:time_interval(?C:conf([interval, init], DiscoveryConfig,  "5s"), 'ms'),
                        idle => ?C:time_interval(?C:conf([interval, idle], DiscoveryConfig, "10m"), 'ms')
                    },
                    pulse => mg_consuela_pulse_adapter:pulse(discovery_server, mg_woody_api_pulse)
                }
            }}
        ] end)
    ).

consul_client(Name, YamlConfig) ->
    #{
        url   => ?C:conf([consul, url], YamlConfig),
        opts  => genlib_map:compact(#{
            datacenter => ?C:conf([consul, datacenter], YamlConfig, undefined),
            acl        => ?C:conf([consul, acl_token ], YamlConfig, undefined),
            transport_opts => genlib_map:compact(#{
                pool =>
                    ?C:conf([consul, pool             ], YamlConfig, Name),
                max_connections =>
                    ?C:conf([consul, max_connections  ], YamlConfig, 8),
                max_response_size =>
                    ?C:conf([consul, max_response_size], YamlConfig, undefined),
                connect_timeout =>
                    ?C:time_interval(?C:conf([consul, connect_timeout], YamlConfig, undefined), 'ms'),
                recv_timeout =>
                    ?C:time_interval(?C:conf([consul, recv_timeout   ], YamlConfig, undefined), 'ms'),
                ssl_options =>
                    ?C:proplist(?C:conf([consul, ssl_options      ], YamlConfig, undefined))
            }),
            pulse => mg_consuela_pulse_adapter:pulse(client, mg_woody_api_pulse)
        })
    }.

how_are_you(YamlConfig) ->
    Publishers = hay_statsd_publisher(YamlConfig),
    [
        {metrics_publishers, Publishers},
        {metrics_handlers, [
            hay_vm_handler,
            hay_cgroup_handler,
            {mg_woody_api_hay, #{
                namespaces => namespaces_list(YamlConfig)
            }}
        ]}
    ].

hay_statsd_publisher(YamlConfig) ->
    conf_with([metrics, publisher, statsd], YamlConfig, [], fun (Config) -> [
        {hay_statsd_publisher, #{
            key_prefix => <<(service_name(YamlConfig))/binary, ".">>,
            host => ?C:utf_bin(?C:conf([host], Config, "localhost")),
            port => ?C:conf([port], Config, 8125),
            interval => 15000
        }}
    ] end).

snowflake(YamlConfig) ->
    [{machine_id, ?C:conf([snowflake_machine_id], YamlConfig, 0)}].

brod(YamlConfig) ->
    Clients = ?C:conf([kafka], YamlConfig, []),
    [
        {clients, [
            {?C:atom(Name), brod_client(ClientConfig)}
            || {Name, ClientConfig} <- Clients
        ]}
    ].

brod_client(ClientConfig) ->
    ProducerConfig = ?C:conf([producer], ClientConfig, []),
    [
        {endpoints, [
            {?C:conf([host], Endpoint), ?C:conf([port], Endpoint)}
            || Endpoint <- ?C:conf([endpoints], ClientConfig)
        ]},
        {restart_delay_seconds, 10},
        {auto_start_producers, true},
        {default_producer_config, [
            {topic_restart_delay_seconds, 10},
            {partition_restart_delay_seconds, 2},
            {partition_buffer_limit, ?C:conf([partition_buffer_limit], ProducerConfig, 256)},
            {partition_onwire_limit, ?C:conf([partition_onwire_limit], ProducerConfig, 1)},
            {max_batch_size, ?C:mem_bytes(?C:conf([max_batch_size], ProducerConfig, "1M"))},
            {max_retries, ?C:conf([max_retries], ProducerConfig, 3)},
            {retry_backoff_ms, ?C:time_interval(?C:conf([retry_backoff], ProducerConfig, "500ms"), ms)},
            {required_acks, ?C:atom(?C:conf([required_acks], ProducerConfig, "all_isr"))},
            {ack_timeout, ?C:time_interval(?C:conf([ack_timeout], ProducerConfig, "10s"), ms)},
            {compression, ?C:atom(?C:conf([compression], ProducerConfig, "no_compression"))},
            {max_linger_ms, ?C:time_interval(?C:conf([max_linger], ProducerConfig, "0ms"), ms)},
            {max_linger_count, ?C:conf([max_linger_count], ProducerConfig, 0)}
        ]},
        {ssl, brod_client_ssl(?C:conf([ssl], ClientConfig, false))}
    ].

brod_client_ssl(false) ->
    false;
brod_client_ssl(SslConfig) ->
    Opts = [
        {certfile, ?C:conf([certfile], SslConfig, undefined)},
        {keyfile, ?C:conf([keyfile], SslConfig, undefined)},
        {cacertfile, ?C:conf([cacertfile], SslConfig, undefined)}
    ],
    [Opt || Opt = {_Key, Value} <- Opts, Value =/= undefined].

mg_woody_api(YamlConfig) ->
    [
        {woody_server   , woody_server   (YamlConfig)},
        {health_checkers, health_checkers(YamlConfig)},
        {quotas         , quotas         (YamlConfig)},
        {namespaces     , namespaces     (YamlConfig)},
        {event_sink_ns  , event_sink_ns  (YamlConfig)}
    ].

woody_server(YamlConfig) ->
    #{
        ip       => ?C:ip(?C:conf([woody_server, ip], YamlConfig, "::")),
        port     => ?C:conf([woody_server, port], YamlConfig, 8022),
        transport_opts => #{
            % same as ranch defaults
            max_connections => ?C:conf([woody_server, max_concurrent_connections], YamlConfig, 1024)
        },
        protocol_opts => #{
            request_timeout => ?C:time_interval(
                ?C:conf([woody_server, http_keep_alive_timeout], YamlConfig, "5S"), 'ms'
            ),
            % idle_timeout must be greater then any possible deadline
            idle_timeout    => ?C:time_interval(?C:conf([woody_server, idle_timeout], YamlConfig, "infinity"), 'ms')
        },
        limits   => genlib_map:compact(#{
            max_heap_size       => ?C:mem_words(?C:conf([limits, process_heap], YamlConfig, undefined)),
            total_mem_threshold => absolute_memory_limit(YamlConfig)
        })
    }.

health_checkers(YamlConfig) ->
    conf_with([limits, disk], YamlConfig, [], fun (DiskConfig) ->
        [{erl_health, disk, [?C:conf([path], DiskConfig, "/"), percent(?C:conf([value], DiskConfig))]}]
    end) ++
    relative_memory_limit(YamlConfig, [], fun ({TypeStr, Limit}) ->
        Type =
            case TypeStr of
                "total"   -> total;
                "cgroups" -> cg_memory
            end,
        [{erl_health, Type, [Limit]}]
    end) ++
    [{erl_health, service, [service_name(YamlConfig)]}].

quotas(YamlConfig) ->
    SchedulerLimit = ?C:conf([limits, scheduler_tasks], YamlConfig, 5000),
    [
        #{
            name => <<"scheduler_tasks_total">>,
            limit => #{ value => SchedulerLimit },
            update_interval => 1000
        }
    ].

percent(Value) ->
    [$%|RevInt] = lists:reverse(Value),
    erlang:list_to_integer(lists:reverse(RevInt)).

relative_memory_limit(YamlConfig, Default, Fun) ->
    conf_with([limits, memory], YamlConfig, Default, fun (MemoryConfig) ->
        Fun({?C:conf([type], MemoryConfig, "total"), percent(?C:conf([value], MemoryConfig))})
    end).

absolute_memory_limit(YamlConfig) ->
    {ok, _} = application:ensure_all_started(cg_mon),
    {ok, _} = application:ensure_all_started(os_mon),
    relative_memory_limit(YamlConfig, undefined, fun({Type, RelativeLimit}) ->
        CGMemLimit = wait_value(fun() -> memory_amount(Type) end, 1000, 10, memory_limit),
        RelativeLimit * CGMemLimit div 100
    end).

memory_amount("cgroups") -> cg_mem_sup:limit();
memory_amount("total"  ) -> proplists:get_value(total_memory, memsup:get_system_memory_data()).

wait_value(_, 0, _, Key) ->
    exit({failed_fetch, Key});
wait_value(Fun, Timeout, Interval, Key) ->
    case Fun() of
        undefined ->
            timer:sleep(Interval),
            wait_value(Fun, erlang:max(0, Timeout - Interval), Interval, Key);
        Value ->
            Value
    end.

storage(NS, YamlConfig) ->
    case ?C:conf([storage, type], YamlConfig) of
        "memory" ->
            mg_storage_memory;
        "riak" ->
            {mg_storage_pool, #{
                worker =>
                    {mg_storage_riak, #{
                        host   => ?C:utf_bin(?C:conf([storage, host], YamlConfig)),
                        port   =>            ?C:conf([storage, port], YamlConfig),
                        bucket => NS,
                        connect_timeout => ?C:time_interval(?C:conf([storage, connect_timeout  ], YamlConfig, "5S" ), ms),
                        request_timeout => ?C:time_interval(?C:conf([storage, request_timeout  ], YamlConfig, "10S"), ms)
                    }},
                size => ?C:conf([storage, pool_size], YamlConfig, 100),
                queue_len_limit => 10,
                retry_attempts  => 10
            }}
    end.

namespaces(YamlConfig) ->
    lists:foldl(
        fun(NSConfig, Acc) ->
            {Name, NS} = namespace(NSConfig, YamlConfig),
            Acc#{Name => NS}
        end,
        #{},
        ?C:conf([namespaces], YamlConfig)
    ).

namespaces_list(YamlConfig) ->
    NsNames = [
        erlang:list_to_binary(NameStr)
        || {NameStr, _NSYamlConfig} <- ?C:conf([namespaces], YamlConfig)
    ],
    lists:flatten([<<"_event_sinks_machines">>] ++ [
        [NS, <<NS/binary, "_tags">>]
        || NS <- NsNames
    ]).

namespace({NameStr, NSYamlConfig}, YamlConfig) ->
    Name = ?C:utf_bin(NameStr),
    Timeout = fun(TimeoutName, Default) ->
        ?C:time_interval(?C:conf([TimeoutName], NSYamlConfig, Default), ms)
    end,
    {Name, #{
        storage   => storage(Name, YamlConfig),
        processor => #{
            url            => ?C:utf_bin(?C:conf([processor, url], NSYamlConfig)),
            transport_opts => #{
                pool => erlang:list_to_atom(NameStr),
                max_connections => ?C:conf([processor, pool_size], NSYamlConfig, 50)
            },
            resolver_opts => #{
                ip_picker => random
            }
        },
        worker => #{
            hibernate_timeout => Timeout(hibernate_timeout,  "5S"),
            unload_timeout    => Timeout(unload_timeout   , "60S")
        },
        default_processing_timeout => Timeout(default_processing_timeout, "30S"),
        timer_processing_timeout => Timeout(timer_processing_timeout, "60S"),
        reschedule_timeout => Timeout(reschedule_timeout, "60S"),
        retries => #{
            storage      => {exponential, infinity, 2, 10, 60 * 1000},
            %% max_total_timeout not supported for timers yet, see mg_retry:new_strategy/2 comments
            %% actual timers sheduling resolution is one second
            timers       => {exponential, 100, 2, 1000, 30 * 60 * 1000},
            processor    => {exponential, {max_total_timeout, 24 * 60 * 60 * 1000}, 2, 10, 60 * 1000},
            continuation => {exponential, infinity, 2, 10, 60 * 1000}
        },
        schedulers => #{
            timers         => #{
                interval     => 1000,
                limit        => <<"scheduler_tasks_total">>,
                share        => 2
            },
            timers_retries => #{
                interval     => 1000,
                limit        => <<"scheduler_tasks_total">>,
                share        => 1
            },
            overseer       => #{
                interval     => 1000,
                limit        => <<"scheduler_tasks_total">>,
                no_task_wait => 10 * 60 * 1000,  % 10 min
                share        => 0
            }
        },
        event_sinks => [event_sink(ES) || ES <- ?C:conf([event_sinks], NSYamlConfig, [])],
        suicide_probability => ?C:probability(?C:conf([suicide_probability], NSYamlConfig, 0))
    }}.

event_sink_ns(YamlConfig) ->
    #{
        storage                    => storage(<<"_event_sinks">>, YamlConfig),
        duplicate_search_batch     => 1000,
        default_processing_timeout => ?C:time_interval("30S", ms)
    }.

event_sink({Name, ESYamlConfig}) ->
    event_sink(?C:atom(?C:conf([type], ESYamlConfig)), Name, ESYamlConfig).

event_sink(machine, Name, ESYamlConfig) ->
    {mg_events_sink_machine, #{
        name       => ?C:atom(Name),
        machine_id => ?C:utf_bin(?C:conf([machine_id], ESYamlConfig))
    }};
event_sink(kafka, Name, ESYamlConfig) ->
    {mg_events_sink_kafka, #{
        name       => ?C:atom(Name),
        client     => ?C:atom(?C:conf([client], ESYamlConfig)),
        topic      => ?C:utf_bin(?C:conf([topic], ESYamlConfig))
    }}.

%%
%% vm.args
%%
vm_args(YamlConfig, ERLInetrcFilename) ->
    [
        node_name(YamlConfig),
        {'-setcookie', ?C:utf_bin(?C:conf([erlang, cookie], YamlConfig, "mg_cookie" ))},
        {'+K'        , <<"true">>},
        {'+A'        , <<"10">>  },
        {'-kernel'   , <<"inetrc '\"", (?C:utf_bin(ERLInetrcFilename))/binary, "\"'">>}
    ] ++
    conf_if([erlang, ipv6], YamlConfig, [
        {'-proto_dist', <<"inet6_tcp">>}
    ]).

service_name(YamlConfig) ->
    ?C:utf_bin(?C:conf([service_name], YamlConfig, "machinegun")).

node_name(YamlConfig) ->
    Name = ?C:conf([dist_node_name], YamlConfig, default_node_name(YamlConfig)),
    {node_name_type(Name), ?C:utf_bin(Name)}.

node_name_type(Name) ->
    case string:split(Name, "@") of
        [_, Hostname] -> host_name_type(Hostname);
        [_]           -> '-sname'
    end.

host_name_type(Name) ->
    case inet:parse_address(Name) of
        {ok, _} ->
            '-name';
        {error, einval} ->
            case string:find(Name, ".") of
                nomatch -> '-sname';
                _       -> '-name'
            end
    end.

default_node_name(YamlConfig) ->
    ?C:conf([service_name], YamlConfig, "machinegun") ++ "@" ++ guess_host_addr(YamlConfig).

guess_host_addr(YamlConfig) ->
    inet:ntoa(?C:guess_host_address(address_family_preference(YamlConfig))).

address_family_preference(YamlConfig) ->
    conf_with([erlang, ipv6], YamlConfig, inet, fun (true) -> inet6; (false) -> inet end).

%%
%% erl_inetrc
%%
erl_inetrc(YamlConfig) ->
    conf_if([erlang, ipv6             ], YamlConfig, [{inet6, true}, {tcp, inet6_tcp}]) ++
    conf_if([erlang, disable_dns_cache], YamlConfig, [{cache_size, 0}                ]).

conf_if(YamlConfigPath, YamlConfig, Value) ->
    case ?C:conf(YamlConfigPath, YamlConfig, false) of
        true  -> Value;
        false -> []
    end.

conf_with(YamlConfigPath, YamlConfig, Fun) ->
    Fun(?C:conf(YamlConfigPath, YamlConfig)).

conf_with(YamlConfigPath, YamlConfig, Default, Fun) ->
    case ?C:conf(YamlConfigPath, YamlConfig, undefined) of
        undefined -> Default;
        Value     -> Fun(Value)
    end.<|MERGE_RESOLUTION|>--- conflicted
+++ resolved
@@ -35,25 +35,16 @@
 %%
 sys_config(YamlConfig) ->
     [
-<<<<<<< HEAD
         {os_mon      , os_mon      (YamlConfig)},
-        {lager       , lager       (YamlConfig)},
+        {kernel, [
+            {log_level , log_level   (YamlConfig)},
+            {logger    , logger      (YamlConfig)}
+        ]},
         {consuela    , consuela    (YamlConfig)},
         {how_are_you , how_are_you (YamlConfig)},
         {snowflake   , snowflake   (YamlConfig)},
         {brod        , brod        (YamlConfig)},
         {mg_woody_api, mg_woody_api(YamlConfig)}
-=======
-        {os_mon        , os_mon      (YamlConfig)},
-        {kernel, [
-            {log_level , log_level   (YamlConfig)},
-            {logger    , logger      (YamlConfig)}
-        ]},
-        {how_are_you   , how_are_you (YamlConfig)},
-        {snowflake     , snowflake   (YamlConfig)},
-        {brod          , brod        (YamlConfig)},
-        {mg_woody_api  , mg_woody_api(YamlConfig)}
->>>>>>> d9710dd7
     ].
 
 os_mon(_YamlConfig) ->
