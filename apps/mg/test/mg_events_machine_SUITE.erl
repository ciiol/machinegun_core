--- conflicted
+++ resolved
@@ -182,14 +182,10 @@
         },
         machines => #{
             namespace => NS,
-<<<<<<< HEAD
-            storage => mg_storage_memory,
+            storage => mg_ct_helper:build_storage(NS, mg_storage_memory),
             worker => #{
                 registry => mg_procreg_gproc
             },
-=======
-            storage => mg_ct_helper:build_storage(NS, mg_storage_memory),
->>>>>>> 00aa3098
             pulse => ?MODULE,
             schedulers => #{
                 timers         => Scheduler,
