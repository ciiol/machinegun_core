%%%
%%% Copyright 2019 RBKmoney
%%%
%%% Licensed under the Apache License, Version 2.0 (the "License");
%%% you may not use this file except in compliance with the License.
%%% You may obtain a copy of the License at
%%%
%%%     http://www.apache.org/licenses/LICENSE-2.0
%%%
%%% Unless required by applicable law or agreed to in writing, software
%%% distributed under the License is distributed on an "AS IS" BASIS,
%%% WITHOUT WARRANTIES OR CONDITIONS OF ANY KIND, either express or implied.
%%% See the License for the specific language governing permissions and
%%% limitations under the License.
%%%

-module(mg_ct_helper).

-define(CLIENT, mg_kafka_client).
-define(BROKERS, [{"kafka1", 9092}, {"kafka2", 9092}, {"kafka3", 9092}]).

-export([config/1]).

-export([start_application/1]).
-export([start_applications/1]).

-export([stop_applications/1]).
-export([assert_wait_expected/3]).

-export([handle_beat/2]).

-type appname() :: atom().

-type option() ::
    kafka_client_name.

-spec config(option()) ->
    _.

config(kafka_client_name) ->
    ?CLIENT.

-spec start_application(appname() | {appname(), [{atom(), _Value}]}) ->
    _Deps :: [appname()].

<<<<<<< HEAD
start_application(lager) ->
    genlib_app:start_application_with(lager, [
        {error_logger_hwm, 1000},
        {handlers, [
            {lager_common_test_backend, [
                info,
                {lager_default_formatter, [time, " ", severity, " ", metadata, " ", message]}
            ]}
        ]},
        {async_threshold, undefined}
    ]);
start_application(consuela) ->
    genlib_app:start_application_with(consuela, [
        {registry, #{
            nodename => "consul0",
            namespace => <<"mg">>,
            registry => #{
                pulse => {?MODULE, {registry, info}}
            },
            keeper => #{
                pulse => {?MODULE, {keeper, info}}
            }
        }}
    ]);
=======
>>>>>>> d9710dd7
start_application(brod) ->
    genlib_app:start_application_with(brod, [
        {clients, [
            {config(kafka_client_name), [
                {endpoints, ?BROKERS},
                {auto_start_producers, true}
            ]}
        ]}
    ]);
start_application({AppName, Env}) ->
    genlib_app:start_application_with(AppName, Env);
start_application(AppName) ->
    genlib_app:start_application(AppName).

-spec start_applications([appname()]) ->
    _Deps :: appname().

start_applications(Apps) ->
    lists:foldl(fun (App, Deps) -> Deps ++ start_application(App) end, [], Apps).

-spec stop_applications([appname()]) ->
    ok.

stop_applications(AppNames) ->
    lists:foreach(fun application:stop/1, lists:reverse(AppNames)).

%%

-spec assert_wait_expected(any(), function(), mg_retry:strategy()) ->
    ok.

assert_wait_expected(Expected, Fun, Strategy) when is_function(Fun, 0) ->
    case Fun() of
        Expected ->
            ok;
        Other ->
            case genlib_retry:next_step(Strategy) of
                {wait, Timeout, NextStrategy} ->
                    timer:sleep(Timeout),
                    assert_wait_expected(Expected, Fun, NextStrategy);
                finish ->
                    error({assertion_failed, Expected, Other})
            end
    end.

%%

-type category() :: atom().

-spec handle_beat
    (consuela_client:beat(), {client, category()}) -> ok;
    (consuela_session_keeper:beat(), {keeper, category()}) -> ok;
    (consuela_zombie_reaper:beat(), {reaper, category()}) -> ok;
    (consuela_registry:beat(), {registry, category()}) -> ok
.

handle_beat(Beat, {Producer, Category}) ->
    ct:pal(Category, "[~p] ~p", [Producer, Beat]);
handle_beat(_Beat, _) ->
    ok.<|MERGE_RESOLUTION|>--- conflicted
+++ resolved
@@ -43,18 +43,6 @@
 -spec start_application(appname() | {appname(), [{atom(), _Value}]}) ->
     _Deps :: [appname()].
 
-<<<<<<< HEAD
-start_application(lager) ->
-    genlib_app:start_application_with(lager, [
-        {error_logger_hwm, 1000},
-        {handlers, [
-            {lager_common_test_backend, [
-                info,
-                {lager_default_formatter, [time, " ", severity, " ", metadata, " ", message]}
-            ]}
-        ]},
-        {async_threshold, undefined}
-    ]);
 start_application(consuela) ->
     genlib_app:start_application_with(consuela, [
         {registry, #{
@@ -68,8 +56,6 @@
             }
         }}
     ]);
-=======
->>>>>>> d9710dd7
 start_application(brod) ->
     genlib_app:start_application_with(brod, [
         {clients, [
