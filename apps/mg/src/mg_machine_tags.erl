--- conflicted
+++ resolved
@@ -30,12 +30,8 @@
 
 -type options() :: #{
     namespace => mg:ns(),
-<<<<<<< HEAD
     worker    => mg_workers_manager:options(),
-    storage   => mg_storage:options(),
-=======
     storage   => mg_machine:storage_options(),
->>>>>>> 00aa3098
     pulse     => mg_pulse:handler(),
     retries   => mg_machine:retry_opt()
 }.
