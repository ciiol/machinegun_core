--- conflicted
+++ resolved
@@ -47,24 +47,16 @@
     name                       := atom(),
     namespace                  := mg:ns(),
     machine_id                 := mg:id(),
-<<<<<<< HEAD
-    storage                    := mg_storage:options(),
+    storage                    := storage_options(),
     worker                     := mg_workers_manager:options(),
-=======
-    storage                    := storage_options(),
->>>>>>> 00aa3098
     pulse                      := mg_pulse:handler(),
     events_storage             := mg_storage:options(),
     default_processing_timeout := timeout()
 }.
 -type ns_options() :: #{
     namespace                  := mg:ns(),
-<<<<<<< HEAD
-    storage                    := mg_storage:options(),
+    storage                    := storage_options(),
     worker                     := mg_workers_manager:options(),
-=======
-    storage                    := storage_options(),
->>>>>>> 00aa3098
     pulse                      := mg_pulse:handler(),
     events_storage             := storage_options(),
     default_processing_timeout := timeout()
